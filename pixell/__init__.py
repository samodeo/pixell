# -*- coding: utf-8 -*-

"""Top-level package for pixell."""

__author__ = """Simons Observatory Collaboration Analysis Library Task Force"""
__email__ = ''
<<<<<<< HEAD

from ._version import get_versions
__version__ = get_versions()['version']
del get_versions
=======
__version__ = '0.4.3'
>>>>>>> 17e0e6a5
<|MERGE_RESOLUTION|>--- conflicted
+++ resolved
@@ -4,11 +4,6 @@
 
 __author__ = """Simons Observatory Collaboration Analysis Library Task Force"""
 __email__ = ''
-<<<<<<< HEAD
-
 from ._version import get_versions
 __version__ = get_versions()['version']
-del get_versions
-=======
-__version__ = '0.4.3'
->>>>>>> 17e0e6a5
+del get_versions